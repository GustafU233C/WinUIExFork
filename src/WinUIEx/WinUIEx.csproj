﻿<Project Sdk="Microsoft.NET.Sdk">
  <PropertyGroup>
    <TargetFramework>net5.0-windows10.0.18362.0</TargetFramework>
    <TargetPlatformMinVersion>10.0.17763.0</TargetPlatformMinVersion>
    <AllowUnsafeBlocks>true</AllowUnsafeBlocks>
    <GenerateDocumentationFile>true</GenerateDocumentationFile>
    <Configurations>Debug;Release;Experimental</Configurations>
    <Platforms>AnyCPU</Platforms>
    <Nullable>enable</Nullable>
    <EmbedUntrackedSources>true</EmbedUntrackedSources>
    <AllowedOutputExtensionsInPackageBuildOutputFolder>$(AllowedOutputExtensionsInPackageBuildOutputFolder);.pdb</AllowedOutputExtensionsInPackageBuildOutputFolder>
    <PackageReadmeFile>README.md</PackageReadmeFile>
  </PropertyGroup>

  <PropertyGroup Label="PackageInfo">
    <Description>A set of extension methods and classes to fill some gaps in WinUI 3, mostly around windowing.</Description>
    <PackageTags>WinUI</PackageTags>
    <PackageId>WinUIEx</PackageId>
    <Product>WinUI Extensions</Product>
    <PackageReleaseNotes>
<<<<<<< HEAD
        - Added Mica and Acrylic Backdrop properties to WindowEx.
        - Upgraded Windows App SDK dependency to v1.1.0.
    </PackageReleaseNotes>
=======
		- Added `WindowEx.PersistenceId` to allow persisting window size and position across sessions.
	</PackageReleaseNotes>
>>>>>>> ce5c389e
  </PropertyGroup>

  <ItemGroup>
    <PackageReference Include="Microsoft.Windows.CsWin32" Version="0.1.506-beta">
      <PrivateAssets>all</PrivateAssets>
      <IncludeAssets>runtime; build; native; contentfiles; analyzers; buildtransitive</IncludeAssets>
    </PackageReference>
    <PackageReference Include="Microsoft.WindowsAppSDK" Version="$(WinAppSDKVersion)" />
    <None Include="README.md" Pack="true" PackagePath="\" />
  </ItemGroup>
  	
</Project><|MERGE_RESOLUTION|>--- conflicted
+++ resolved
@@ -18,14 +18,10 @@
     <PackageId>WinUIEx</PackageId>
     <Product>WinUI Extensions</Product>
     <PackageReleaseNotes>
-<<<<<<< HEAD
+		- Added `WindowEx.PersistenceId` to allow persisting window size and position across sessions.
         - Added Mica and Acrylic Backdrop properties to WindowEx.
         - Upgraded Windows App SDK dependency to v1.1.0.
     </PackageReleaseNotes>
-=======
-		- Added `WindowEx.PersistenceId` to allow persisting window size and position across sessions.
-	</PackageReleaseNotes>
->>>>>>> ce5c389e
   </PropertyGroup>
 
   <ItemGroup>
