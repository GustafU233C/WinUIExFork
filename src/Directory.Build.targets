<Project>

  <PropertyGroup>
    <WinAppSDKVersion>1.0.1</WinAppSDKVersion>
    <DefineConstants Condition="$([MSBuild]::VersionGreaterThanOrEquals('$(WinAppSDKVersion)','1.1-a'))">$(DefineConstants);WINAPPSDK_1_1_OR_NEWER</DefineConstants>
  </PropertyGroup>

  <PropertyGroup Label="PackageInfo" Condition="'$(PackageId)'!=''">
    <PackageLicenseExpression>MIT</PackageLicenseExpression>
    <PackageProjectUrl>https://dotmorten.github.io/WinUIEx</PackageProjectUrl>
    <RepositoryUrl>https://github.com/dotMorten/WinUIEx</RepositoryUrl>
    <Copyright>Copyright © 2021-$([System.DateTime]::Now.ToString('yyyy')) - Morten Nielsen</Copyright>
    <PublishRepositoryUrl>true</PublishRepositoryUrl>
    <RepositoryType>git</RepositoryType>
    <PackageLicenseExpression>Apache-2.0</PackageLicenseExpression>
    <PackageOutputPath>$(MSBuildThisFileDirectory)..\artifacts\NuGet\$(Configuration)\</PackageOutputPath>
    <Authors>Morten Nielsen - https://xaml.dev</Authors>
    <Company>Morten Nielsen - https://xaml.dev</Company>
    <PackageIcon>logo.png</PackageIcon>
<<<<<<< HEAD
    <Version>1.5.0</Version>
    <WinAppSDKVersion>1.1.0</WinAppSDKVersion>
=======
    <Version>1.4.3</Version>
>>>>>>> 1b5c2c1b
  </PropertyGroup>

  <ItemGroup Condition="'$(PackageId)'!=''">
    <PackageReference Include="Microsoft.SourceLink.GitHub" Version="1.0.0" PrivateAssets="All" />
    <None Include="$(MSBuildThisFileDirectory)logo.png" Pack="true" PackagePath="" />
  </ItemGroup>

  <PropertyGroup Condition="'$(Configuration)'=='Experimental'">
      <DefineConstants>$(DefineConstants);EXPERIMENTAL</DefineConstants>
  </PropertyGroup>
  
  <Target Name="SignAssemblies" Condition="Exists($(CertificatePath)) AND '$(CertificatePassword)'!=''" BeforeTargets="CopyFilesToOutputDirectory" DependsOnTargets="ComputeIntermediateSatelliteAssemblies"> 
    <PropertyGroup>
      <SignToolPath>$(ProgramFiles)\Windows Kits\10\bin\x64\signtool.exe</SignToolPath>
      <SignToolPath Condition="!Exists($(SignToolPath))">$(ProgramFiles)\Windows Kits\10\bin\10.0.22000.0\x64\signtool.exe</SignToolPath>
      <SignToolPath Condition="!Exists($(SignToolPath))">$(ProgramFiles)\Windows Kits\10\bin\10.0.19041.0\x64\signtool.exe</SignToolPath>
      <SignToolPath Condition="!Exists($(SignToolPath))">$(ProgramFiles)\Windows Kits\10\bin\10.0.18362.0\x64\signtool.exe</SignToolPath>
      <SignToolPath Condition="!Exists($(SignToolPath))">$(ProgramFiles)\Windows Kits\10\bin\10.0.17134.0\x64\signtool.exe</SignToolPath>
      <SignToolPath Condition="!Exists($(SignToolPath))">$(WindowsSDK80Path)bin\x64\signtool.exe</SignToolPath>
      <SignToolPath Condition="!Exists($(SignToolPath))">signtool.exe</SignToolPath> <!-- fallback to use PATH environment -->  
    </PropertyGroup>
    <ItemGroup>
      <FilesToSign Include="@(IntermediateAssembly)" />
      <FilesToSign Include="@(IntermediateRefAssembly)" />
      <FilesToSign Include="@(IntermediateSatelliteAssembliesWithTargetPath)" />
      <FilesToSignFiltered Include="@(FilesToSign)" Condition="Exists(%(FilesToSign.Identity))" />
    </ItemGroup>
    <Exec Condition="'@(FilesToSignFiltered->Count())' > 0" Command="&quot;$(SignToolPath)&quot; sign /v /fd SHA1 /f &quot;$(CertificatePath)&quot; /p &quot;$(CertificatePassword)&quot; /tr http://timestamp.digicert.com /td SHA1 &quot;%(FilesToSignFiltered.Identity)&quot;"
          WorkingDirectory="$(ProjectDir)" EchoOff="true" />
    <Exec Condition="'@(FilesToSignFiltered->Count())' > 0" Command="&quot;$(SignToolPath)&quot; sign /v /as /d &quot;Authorization Summary&quot; /fd SHA256 /f &quot;$(CertificatePath)&quot; /p &quot;$(CertificatePassword)&quot; /tr http://timestamp.digicert.com /td SHA256 &quot;%(FilesToSignFiltered.Identity)&quot;"
          WorkingDirectory="$(ProjectDir)" EchoOff="true" />
  </Target>

</Project><|MERGE_RESOLUTION|>--- conflicted
+++ resolved
@@ -1,7 +1,7 @@
 <Project>
 
   <PropertyGroup>
-    <WinAppSDKVersion>1.0.1</WinAppSDKVersion>
+    <WinAppSDKVersion>1.1.0</WinAppSDKVersion>
     <DefineConstants Condition="$([MSBuild]::VersionGreaterThanOrEquals('$(WinAppSDKVersion)','1.1-a'))">$(DefineConstants);WINAPPSDK_1_1_OR_NEWER</DefineConstants>
   </PropertyGroup>
 
@@ -17,12 +17,7 @@
     <Authors>Morten Nielsen - https://xaml.dev</Authors>
     <Company>Morten Nielsen - https://xaml.dev</Company>
     <PackageIcon>logo.png</PackageIcon>
-<<<<<<< HEAD
     <Version>1.5.0</Version>
-    <WinAppSDKVersion>1.1.0</WinAppSDKVersion>
-=======
-    <Version>1.4.3</Version>
->>>>>>> 1b5c2c1b
   </PropertyGroup>
 
   <ItemGroup Condition="'$(PackageId)'!=''">
